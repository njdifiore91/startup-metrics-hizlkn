/**
 * Entry point for the Startup Metrics Benchmarking Platform server.
 * @version 1.0.0
 */

import 'dotenv/config';
import { createServer } from 'http';
import { logger } from './utils/logger';
import app from './app';

// Environment variables with defaults
<<<<<<< HEAD
const PORT = import.meta.env.PORT || 3000;
const NODE_ENV = import.meta.env.NODE_ENV || 'development';
const SHUTDOWN_TIMEOUT = parseInt(import.meta.env.SHUTDOWN_TIMEOUT || '30000', 10);
const SERVER_TIMEOUT = parseInt(import.meta.env.SERVER_TIMEOUT || '30000', 10);

/**
 * Normalizes port value to number, string, or false
 * @param val - Port value to normalize
 * @returns Normalized port value
 */
const normalizePort = (val: string | number): number | string | false => {
  const port = parseInt(val.toString(), 10);

  if (isNaN(port)) {
    return val.toString();
  }

  if (port >= 0) {
    return port;
  }

  return false;
};
=======
const PORT = process.env.PORT || 3000;
const HOST = process.env.HOST || 'localhost';
const NODE_ENV = process.env.NODE_ENV || 'development';
>>>>>>> a590c967

// Create HTTP server
const server = createServer(app);

// Start server
server.listen(PORT, () => {
  logger.info('Server started', {
    port: PORT,
    host: HOST,
    env: NODE_ENV,
    environment: NODE_ENV,
    service: 'startup-metrics-platform',
    correlationId: `correlation-${Date.now()}`
  });
});

// Handle uncaught errors
process.on('uncaughtException', (error: Error) => {
  logger.error('Uncaught exception', {
    error: error instanceof Error ? error : new Error(String(error))
  });
  process.exit(1);
});

process.on('unhandledRejection', (reason: unknown) => {
  logger.error('Unhandled rejection', {
    error: reason instanceof Error ? reason : new Error(String(reason))
  });
  process.exit(1);
});

export default server;<|MERGE_RESOLUTION|>--- conflicted
+++ resolved
@@ -9,35 +9,9 @@
 import app from './app';
 
 // Environment variables with defaults
-<<<<<<< HEAD
-const PORT = import.meta.env.PORT || 3000;
-const NODE_ENV = import.meta.env.NODE_ENV || 'development';
-const SHUTDOWN_TIMEOUT = parseInt(import.meta.env.SHUTDOWN_TIMEOUT || '30000', 10);
-const SERVER_TIMEOUT = parseInt(import.meta.env.SERVER_TIMEOUT || '30000', 10);
-
-/**
- * Normalizes port value to number, string, or false
- * @param val - Port value to normalize
- * @returns Normalized port value
- */
-const normalizePort = (val: string | number): number | string | false => {
-  const port = parseInt(val.toString(), 10);
-
-  if (isNaN(port)) {
-    return val.toString();
-  }
-
-  if (port >= 0) {
-    return port;
-  }
-
-  return false;
-};
-=======
 const PORT = process.env.PORT || 3000;
 const HOST = process.env.HOST || 'localhost';
 const NODE_ENV = process.env.NODE_ENV || 'development';
->>>>>>> a590c967
 
 // Create HTTP server
 const server = createServer(app);
