--- conflicted
+++ resolved
@@ -69,19 +69,6 @@
       message: 'An unexpected error occurred'
     });
   }
-<<<<<<< HEAD
-
-  // Format error response based on environment
-  const formattedResponse = formatErrorResponse(
-    errorResponse,
-    import.meta.env.NODE_ENV || 'development'
-  );
-
-  return res
-    .status(errorResponse.errorCode.httpStatus)
-    .json(formattedResponse);
-=======
->>>>>>> a590c967
 };
 
 /**
