import { Sequelize } from 'sequelize';
import { logger } from '../utils/logger';

<<<<<<< HEAD
const sequelize = new Sequelize(process.env.DATABASE_URL!, {
=======
/**
 * Generates SSL configuration for database connection with enhanced security
 * @returns SSL configuration object with TLS 1.3 and certificate validation
 */

const getSSLConfig = (): object | boolean => {
  const sslEnabled = process.env.DATABASE_SSL === 'true';
  if (!sslEnabled) return false;

  return {
    require: true,
    rejectUnauthorized: process.env.NODE_ENV === 'production',
    minVersion: 'TLSv1.3',
    requestCert: true,
    ca: process.env.NODE_ENV === 'production' ? process.env.SSL_CERT : undefined,
    checkServerIdentity: (host: string, cert: any) => {
      // Implement custom certificate validation for production
      if (process.env.NODE_ENV === 'production' && !cert.subject.CN.includes(host)) {
        throw new Error('Certificate CN does not match host');
      }
      return undefined;
    }
  };
};

/**
 * Configures optimized connection pool settings based on environment
 * @returns Production-grade pool configuration for Sequelize
 */
const getPoolConfig = (): Options['pool'] => ({
  max: process.env.NODE_ENV === 'production' ? 20 : 5,
  min: process.env.NODE_ENV === 'production' ? 5 : 1,
  idle: parseInt(process.env.DATABASE_IDLE_TIMEOUT || '10000'),
  acquire: 60000,
  validate: (connection: unknown): boolean => {
    try {
      (connection as any).query('SELECT 1');
      return true;
    } catch {
      return false;
    }
  }
});

/**
 * Handles database connection errors with comprehensive logging and retry logic
 * @param error ConnectionError instance
 */
const handleConnectionError = async (error: ConnectionError): Promise<void> => {
  console.error(`Database connection error at ${new Date().toISOString()}:`, {
    message: error.message,
    code: (error as any).parent?.code,
    stack: process.env.NODE_ENV !== 'production' ? error.stack : undefined
  });

  // Implement exponential backoff for retries
  if (sequelize.retryCount < 5) {
    const retryDelay = Math.pow(2, sequelize.retryCount) * 1000;
    sequelize.retryCount++;
    
    setTimeout(async () => {
      try {
        await sequelize.authenticate();
        sequelize.retryCount = 0;
        console.log('Database connection re-established');
      } catch (retryError) {
        await handleConnectionError(retryError as ConnectionError);
      }
    }, retryDelay);
  } else {
    console.error('Maximum database connection retry attempts reached');
    process.exit(1);
  }
};

// Database configuration with production-grade settings
const DATABASE_CONFIG: Options = {
>>>>>>> 579983c4
  dialect: 'postgres',
  logging: (msg) => logger.debug(msg),
  dialectOptions: {
    ssl: process.env.DATABASE_SSL === 'true' ? {
      require: true,
      rejectUnauthorized: false
    } : false
  },
  pool: {
    max: parseInt(process.env.DATABASE_MAX_CONNECTIONS || '10'),
    min: 0,
    acquire: 30000,
    idle: parseInt(process.env.DATABASE_IDLE_TIMEOUT || '10000')
  }
});

export default sequelize;<|MERGE_RESOLUTION|>--- conflicted
+++ resolved
@@ -1,87 +1,8 @@
 import { Sequelize } from 'sequelize';
 import { logger } from '../utils/logger';
 
-<<<<<<< HEAD
 const sequelize = new Sequelize(process.env.DATABASE_URL!, {
-=======
-/**
- * Generates SSL configuration for database connection with enhanced security
- * @returns SSL configuration object with TLS 1.3 and certificate validation
- */
 
-const getSSLConfig = (): object | boolean => {
-  const sslEnabled = process.env.DATABASE_SSL === 'true';
-  if (!sslEnabled) return false;
-
-  return {
-    require: true,
-    rejectUnauthorized: process.env.NODE_ENV === 'production',
-    minVersion: 'TLSv1.3',
-    requestCert: true,
-    ca: process.env.NODE_ENV === 'production' ? process.env.SSL_CERT : undefined,
-    checkServerIdentity: (host: string, cert: any) => {
-      // Implement custom certificate validation for production
-      if (process.env.NODE_ENV === 'production' && !cert.subject.CN.includes(host)) {
-        throw new Error('Certificate CN does not match host');
-      }
-      return undefined;
-    }
-  };
-};
-
-/**
- * Configures optimized connection pool settings based on environment
- * @returns Production-grade pool configuration for Sequelize
- */
-const getPoolConfig = (): Options['pool'] => ({
-  max: process.env.NODE_ENV === 'production' ? 20 : 5,
-  min: process.env.NODE_ENV === 'production' ? 5 : 1,
-  idle: parseInt(process.env.DATABASE_IDLE_TIMEOUT || '10000'),
-  acquire: 60000,
-  validate: (connection: unknown): boolean => {
-    try {
-      (connection as any).query('SELECT 1');
-      return true;
-    } catch {
-      return false;
-    }
-  }
-});
-
-/**
- * Handles database connection errors with comprehensive logging and retry logic
- * @param error ConnectionError instance
- */
-const handleConnectionError = async (error: ConnectionError): Promise<void> => {
-  console.error(`Database connection error at ${new Date().toISOString()}:`, {
-    message: error.message,
-    code: (error as any).parent?.code,
-    stack: process.env.NODE_ENV !== 'production' ? error.stack : undefined
-  });
-
-  // Implement exponential backoff for retries
-  if (sequelize.retryCount < 5) {
-    const retryDelay = Math.pow(2, sequelize.retryCount) * 1000;
-    sequelize.retryCount++;
-    
-    setTimeout(async () => {
-      try {
-        await sequelize.authenticate();
-        sequelize.retryCount = 0;
-        console.log('Database connection re-established');
-      } catch (retryError) {
-        await handleConnectionError(retryError as ConnectionError);
-      }
-    }, retryDelay);
-  } else {
-    console.error('Maximum database connection retry attempts reached');
-    process.exit(1);
-  }
-};
-
-// Database configuration with production-grade settings
-const DATABASE_CONFIG: Options = {
->>>>>>> 579983c4
   dialect: 'postgres',
   logging: (msg) => logger.debug(msg),
   dialectOptions: {
