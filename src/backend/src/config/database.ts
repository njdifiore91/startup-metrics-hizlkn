import { Sequelize, Options, ConnectionError, Model as SequelizeModel, DataTypes as SequelizeDataTypes } from 'sequelize'; // sequelize version: ^6.31.0
import type { ProcessEnv } from '../types/environment';

/**
 * Generates SSL configuration for database connection with enhanced security
 * @returns SSL configuration object with TLS 1.3 and certificate validation
 */
<<<<<<< HEAD
const getSSLConfig = (): object => {
  const sslEnabled = import.meta.env.DATABASE_SSL === 'true';
=======
const getSSLConfig = (): object | boolean => {
  const sslEnabled = process.env.DATABASE_SSL === 'true';
>>>>>>> a590c967
  if (!sslEnabled) return false;

  return {
    require: true,
    rejectUnauthorized: import.meta.env.NODE_ENV === 'production',
    minVersion: 'TLSv1.3',
    requestCert: true,
    ca: import.meta.env.NODE_ENV === 'production' ? import.meta.env.SSL_CERT : undefined,
    checkServerIdentity: (host: string, cert: any) => {
      // Implement custom certificate validation for production
      if (import.meta.env.NODE_ENV === 'production' && !cert.subject.CN.includes(host)) {
        throw new Error('Certificate CN does not match host');
      }
      return undefined;
    }
  };
};

/**
 * Configures optimized connection pool settings based on environment
 * @returns Production-grade pool configuration for Sequelize
 */
const getPoolConfig = (): Options['pool'] => ({
  max: import.meta.env.NODE_ENV === 'production' ? 20 : 5,
  min: import.meta.env.NODE_ENV === 'production' ? 5 : 1,
  idle: parseInt(import.meta.env.DATABASE_IDLE_TIMEOUT || '10000'),
  acquire: 60000,
  validate: (connection: unknown): boolean => {
    try {
      (connection as any).query('SELECT 1');
      return true;
    } catch {
      return false;
    }
  }
});

/**
 * Handles database connection errors with comprehensive logging and retry logic
 * @param error ConnectionError instance
 */
const handleConnectionError = async (error: ConnectionError): Promise<void> => {
  console.error(`Database connection error at ${new Date().toISOString()}:`, {
    message: error.message,
<<<<<<< HEAD
    code: error.parent?.code,
    stack: import.meta.env.NODE_ENV !== 'production' ? error.stack : undefined
=======
    code: (error as any).parent?.code,
    stack: process.env.NODE_ENV !== 'production' ? error.stack : undefined
>>>>>>> a590c967
  });

  // Implement exponential backoff for retries
  if (sequelize.retryCount < 5) {
    const retryDelay = Math.pow(2, sequelize.retryCount) * 1000;
    sequelize.retryCount++;
    
    setTimeout(async () => {
      try {
        await sequelize.authenticate();
        sequelize.retryCount = 0;
        console.log('Database connection re-established');
      } catch (retryError) {
        await handleConnectionError(retryError as ConnectionError);
      }
    }, retryDelay);
  } else {
    console.error('Maximum database connection retry attempts reached');
    process.exit(1);
  }
};

// Database configuration with production-grade settings
const DATABASE_CONFIG: Options = {
  dialect: 'postgres',
  dialectOptions: {
    ssl: getSSLConfig(),
    statement_timeout: 10000, // 10s query timeout
    idle_in_transaction_session_timeout: 60000, // 60s transaction timeout
    application_name: 'startup_metrics_platform'
  },
  pool: getPoolConfig(),
  logging: import.meta.env.NODE_ENV !== 'production' 
    ? (sql: string) => console.log(`[${new Date().toISOString()}] ${sql}`)
    : false,
  timezone: '+00:00',
  benchmark: true,
  retry: {
    max: 5,
    timeout: 5000
  },
  isolationLevel: 'READ COMMITTED'
};

/**
 * Production-grade Sequelize instance with comprehensive error handling
 * and connection management
 */
class SequelizeInstance extends Sequelize {
  public isConnected: boolean;
  public retryCount: number;

  constructor(url: string, options: Options) {
    if (!url) {
      throw new Error('DATABASE_URL environment variable is required');
    }
    
    super(url, options);
    this.isConnected = false;
    this.retryCount = 0;

    // Initialize connection
    this.initializeConnection();
  }

  private async initializeConnection(): Promise<void> {
    try {
      console.log('Attempting database connection...');
      await this.authenticate();
      this.isConnected = true;
      console.log('Database connection established successfully');
    } catch (error) {
      await handleConnectionError(error as ConnectionError);
    }

    // Set up disconnect handler
    process.on('SIGTERM', async () => {
      console.log('Database connection closing');
      this.isConnected = false;
      await this.close();
    });
  }

  /**
   * Validates database connection health
   * @returns Promise<boolean> Connection status
   */
  public async validateConnection(): Promise<boolean> {
    try {
      await this.authenticate();
      await this.query('SELECT 1');
      return true;
    } catch (error) {
      console.error('Connection validation failed:', error);
      return false;
    }
  }

  /**
   * Closes the database connection gracefully
   */
  public async close(): Promise<void> {
    try {
      await super.close();
      this.isConnected = false;
      console.log('Database connection closed successfully');
    } catch (error) {
      console.error('Error closing database connection:', error);
      throw error;
    }
  }
}

// Initialize and export Sequelize instance
const sequelize = new SequelizeInstance(
  import.meta.env.DATABASE_URL as string,
  DATABASE_CONFIG
);

export default sequelize;
export const { Model, DataTypes } = { 
  Model: SequelizeModel, 
  DataTypes: SequelizeDataTypes 
};
export const validateConnection = sequelize.validateConnection.bind(sequelize);<|MERGE_RESOLUTION|>--- conflicted
+++ resolved
@@ -5,13 +5,9 @@
  * Generates SSL configuration for database connection with enhanced security
  * @returns SSL configuration object with TLS 1.3 and certificate validation
  */
-<<<<<<< HEAD
-const getSSLConfig = (): object => {
-  const sslEnabled = import.meta.env.DATABASE_SSL === 'true';
-=======
+
 const getSSLConfig = (): object | boolean => {
   const sslEnabled = process.env.DATABASE_SSL === 'true';
->>>>>>> a590c967
   if (!sslEnabled) return false;
 
   return {
@@ -56,13 +52,8 @@
 const handleConnectionError = async (error: ConnectionError): Promise<void> => {
   console.error(`Database connection error at ${new Date().toISOString()}:`, {
     message: error.message,
-<<<<<<< HEAD
-    code: error.parent?.code,
-    stack: import.meta.env.NODE_ENV !== 'production' ? error.stack : undefined
-=======
     code: (error as any).parent?.code,
     stack: process.env.NODE_ENV !== 'production' ? error.stack : undefined
->>>>>>> a590c967
   });
 
   // Implement exponential backoff for retries
