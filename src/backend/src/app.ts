import 'reflect-metadata';
/**
 * Main Express application configuration with comprehensive security,
 * monitoring, and performance features.
 * @version 1.0.0
 */

import express, { Application, Request, Response, NextFunction } from 'express';
import helmet from 'helmet';
import cors from 'cors';
import compression from 'compression';
import { Registry, collectDefaultMetrics } from 'prom-client';

// Import routers
import router from './routes';
import { errorHandler } from './middleware/errorHandler';
import requestLogger from './middleware/requestLogger';
import { rateLimiter } from './middleware/rateLimiter';
<<<<<<< HEAD
=======
import { auditLogMiddleware } from './middleware/auditMiddleware';
import metricsRouter from './routes/metricsRoutes';
import authRouter from './routes/authRoutes';
>>>>>>> 275a87f1

// Initialize metrics collection
const metrics = new Registry();
collectDefaultMetrics({ register: metrics });

/**
 * Configures and returns the Express application instance with enhanced
 * security, monitoring, and performance features
 */
const configureApp = (): Application => {
  const app = express();

  // Security middleware
<<<<<<< HEAD
  app.use(helmet({
    contentSecurityPolicy: false, // Disable CSP for development
    crossOriginEmbedderPolicy: false,
    crossOriginResourcePolicy: { policy: "cross-origin" }
  }));

  // CORS configuration
  app.use(cors({
    origin: true, // Allow all origins in development
    credentials: true,
    methods: ['GET', 'POST', 'PUT', 'DELETE', 'OPTIONS'],
    allowedHeaders: ['Content-Type', 'Authorization', 'X-Correlation-ID', 'X-API-Version', 'X-Client-Version', 'X-Requested-With'],
  }));
=======
  app.use(
    helmet({
      contentSecurityPolicy: {
        directives: {
          defaultSrc: ["'self'"],
          scriptSrc: [
            "'self'",
            "'unsafe-inline'",
            "'unsafe-eval'",
            'https://*.google.com',
            'https://*.gstatic.com',
            'https://*.googleapis.com',
          ],
          styleSrc: ["'self'", "'unsafe-inline'", 'https://fonts.googleapis.com'],
          fontSrc: ["'self'", 'data:', 'https://fonts.gstatic.com'],
          imgSrc: ["'self'", 'data:', 'https:'],
          frameSrc: ['https://accounts.google.com', 'https://*.google.com'],
          connectSrc: [
            "'self'",
            'http://localhost:8000',
            'https://*.google.com',
            'https://*.googleapis.com',
          ],
        },
      },
      crossOriginEmbedderPolicy: false,
      crossOriginResourcePolicy: { policy: 'cross-origin' },
    })
  );

  // CORS configuration
  app.use(
    cors({
      origin: process.env.CORS_ORIGIN?.split(',') || 'http://localhost:3000',
      credentials: true,
    })
  );
>>>>>>> 275a87f1

  // Request parsing middleware
  app.use(express.json({ limit: '1mb' }));
  app.use(express.urlencoded({ extended: true, limit: '1mb' }));

  // Compression middleware
  app.use(compression());

  // Request logging
  app.use(requestLogger);

  // Rate limiting - 100 requests per minute
  app.use(rateLimiter);

<<<<<<< HEAD
  // Mount all routes under /api/v1
=======
  // Mount auth routes first
  app.use('/auth', authRouter);

  // Audit logging for all write operations - after auth but before other routes
  app.use(auditLogMiddleware());

  // API routes
>>>>>>> 275a87f1
  app.use('/api/v1', router);

  // Root route
  app.get('/', (req: Request, res: Response) => {
    res.status(200).json({
      status: 'success',
      message: 'Welcome to Startup Metrics API',
      version: process.env.npm_package_version,
      timestamp: new Date().toISOString(),
    });
  });

<<<<<<< HEAD
=======
  // Basic routes
  app.get('/ping', (req: Request, res: Response) => {
    res.status(200).json({
      status: 'pong',
      timestamp: new Date().toISOString(),
    });
  });

>>>>>>> 275a87f1
  // Health check endpoint
  app.get('/health', (req: Request, res: Response) => {
    res.status(200).json({
      status: 'healthy',
      timestamp: new Date().toISOString(),
      version: process.env.npm_package_version,
    });
  });

  // Prometheus metrics endpoint
  app.get('/metrics', async (req: Request, res: Response) => {
    try {
      res.set('Content-Type', metrics.contentType);
      res.end(await metrics.metrics());
    } catch (error) {
      res.status(500).end(error);
    }
  });

  // 404 handler - should come before error handler
  app.use((req: Request, res: Response, next: NextFunction) => {
    if (!res.headersSent) {
      res.status(404).json({
        status: 'error',
        message: 'Resource not found',
      });
    } else {
      next();
    }
  });

  // Error handling - should be last
  app.use(errorHandler);

  return app;
};

// Create and export configured application
const app = configureApp();
export default app;<|MERGE_RESOLUTION|>--- conflicted
+++ resolved
@@ -16,12 +16,9 @@
 import { errorHandler } from './middleware/errorHandler';
 import requestLogger from './middleware/requestLogger';
 import { rateLimiter } from './middleware/rateLimiter';
-<<<<<<< HEAD
-=======
 import { auditLogMiddleware } from './middleware/auditMiddleware';
 import metricsRouter from './routes/metricsRoutes';
 import authRouter from './routes/authRoutes';
->>>>>>> 275a87f1
 
 // Initialize metrics collection
 const metrics = new Registry();
@@ -35,7 +32,6 @@
   const app = express();
 
   // Security middleware
-<<<<<<< HEAD
   app.use(helmet({
     contentSecurityPolicy: false, // Disable CSP for development
     crossOriginEmbedderPolicy: false,
@@ -49,45 +45,7 @@
     methods: ['GET', 'POST', 'PUT', 'DELETE', 'OPTIONS'],
     allowedHeaders: ['Content-Type', 'Authorization', 'X-Correlation-ID', 'X-API-Version', 'X-Client-Version', 'X-Requested-With'],
   }));
-=======
-  app.use(
-    helmet({
-      contentSecurityPolicy: {
-        directives: {
-          defaultSrc: ["'self'"],
-          scriptSrc: [
-            "'self'",
-            "'unsafe-inline'",
-            "'unsafe-eval'",
-            'https://*.google.com',
-            'https://*.gstatic.com',
-            'https://*.googleapis.com',
-          ],
-          styleSrc: ["'self'", "'unsafe-inline'", 'https://fonts.googleapis.com'],
-          fontSrc: ["'self'", 'data:', 'https://fonts.gstatic.com'],
-          imgSrc: ["'self'", 'data:', 'https:'],
-          frameSrc: ['https://accounts.google.com', 'https://*.google.com'],
-          connectSrc: [
-            "'self'",
-            'http://localhost:8000',
-            'https://*.google.com',
-            'https://*.googleapis.com',
-          ],
-        },
-      },
-      crossOriginEmbedderPolicy: false,
-      crossOriginResourcePolicy: { policy: 'cross-origin' },
-    })
-  );
 
-  // CORS configuration
-  app.use(
-    cors({
-      origin: process.env.CORS_ORIGIN?.split(',') || 'http://localhost:3000',
-      credentials: true,
-    })
-  );
->>>>>>> 275a87f1
 
   // Request parsing middleware
   app.use(express.json({ limit: '1mb' }));
@@ -98,21 +56,12 @@
 
   // Request logging
   app.use(requestLogger);
-
   // Rate limiting - 100 requests per minute
   app.use(rateLimiter);
-
-<<<<<<< HEAD
-  // Mount all routes under /api/v1
-=======
-  // Mount auth routes first
-  app.use('/auth', authRouter);
 
   // Audit logging for all write operations - after auth but before other routes
   app.use(auditLogMiddleware());
 
-  // API routes
->>>>>>> 275a87f1
   app.use('/api/v1', router);
 
   // Root route
@@ -125,17 +74,6 @@
     });
   });
 
-<<<<<<< HEAD
-=======
-  // Basic routes
-  app.get('/ping', (req: Request, res: Response) => {
-    res.status(200).json({
-      status: 'pong',
-      timestamp: new Date().toISOString(),
-    });
-  });
-
->>>>>>> 275a87f1
   // Health check endpoint
   app.get('/health', (req: Request, res: Response) => {
     res.status(200).json({
