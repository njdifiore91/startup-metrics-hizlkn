/**
 * Enhanced Authentication Hook for Startup Metrics Benchmarking Platform
 * Provides secure authentication state management and session monitoring
 * @version 1.0.0
 */

import { useEffect, useCallback, useRef } from 'react';
import { useDispatch, useSelector } from 'react-redux';
import { AuthService } from '../services/auth';
import { authActions, SessionStatus, AuthError } from '../store/authSlice';
import type { IUser } from '../interfaces/IUser';
import type { RootState } from '../store';

// Constants for security and session management
const TOKEN_REFRESH_INTERVAL = 300000; // 5 minutes
const SESSION_VALIDATION_INTERVAL = 60000; // 1 minute
const MAX_AUTH_ATTEMPTS = 3;
const AUTH_ATTEMPT_TIMEOUT = 300000; // 5 minutes

export interface AuthResponse {
  user: IUser;
  token: string;
  refreshToken: string;
  expiresAt: number;
}
/**
 * Interface for authentication attempts tracking
 */
interface AuthAttempt {
  count: number;
  lastAttempt: number;
  locked: boolean;
}

export interface UpdateUserSettingsParams {
  userId: string;
  preferences: {
    theme: 'light' | 'dark' | 'system';
    language: string;
    notifications: {
      email: boolean;
      browser: boolean;
      security: boolean;
    };
    twoFactorEnabled: boolean;
  };
}

/**
 * Interface for the useAuth hook return value
 */
interface UseAuthReturn {
  user: IUser | null;
  isLoading: boolean;
  error: AuthError | null;
  isAuthenticated: boolean;
  sessionStatus: SessionStatus;
  //login: () => Promise<void>;
<<<<<<< HEAD
  login: () => Promise<AuthResponse>;
=======
  login: () => Promise<void>;
>>>>>>> 50eec994
  logout: () => Promise<void>;
  refreshToken: () => Promise<string>;
  validateSession: () => Promise<boolean>;
  updateUserSettings: (params: UpdateUserSettingsParams) => Promise<void>;
}

/**
 * Enhanced authentication hook with security features and session management
 */
export const useAuth = (): UseAuthReturn => {
  const dispatch = useDispatch();
  const authService = new AuthService();
  const authAttemptsRef = useRef<AuthAttempt>({
    count: 0,
    lastAttempt: 0,
    locked: false,
  });

  // Select auth state from Redux store with proper typing
  const user = useSelector((state: RootState) => state.auth.user);
  const isLoading = useSelector((state: RootState) => state.auth.isLoading);
  const error = useSelector((state: RootState) => state.auth.error);
  const isAuthenticated = useSelector((state: RootState) => state.auth.isAuthenticated);
  const sessionStatus = useSelector((state: RootState) => state.auth.sessionStatus);

  console.log('useAuth hook state:', {
    isLoading,
    isAuthenticated,
    sessionStatus,
    hasUser: !!user,
    hasError: !!error,
  });

  // Add updateUserSettings function
  const updateUserSettings = useCallback(
    async (params: UpdateUserSettingsParams): Promise<void> => {
      try {
        dispatch(authActions.setLoading(true));
        await authService.updateUserSettings(params);
        // Update user in state if needed
        dispatch(authActions.updateUserSettings(params.preferences));
      } catch (err) {
        const error = err as Error;
        dispatch(
          authActions.setError({
            code: 'UPDATE_SETTINGS_ERROR',
            message: error.message || 'Failed to update user settings',
            details: {},
          })
        );
        throw error;
      } finally {
        dispatch(authActions.setLoading(false));
      }
    },
    [dispatch, authService]
  );

  /**
   * Handles Google OAuth login with rate limiting and security measures
   */
  const login = useCallback(async (): Promise<AuthResponse> => {
    try {
      // Check for auth attempts rate limiting
      const now = Date.now();
      if (authAttemptsRef.current.locked) {
        if (now - authAttemptsRef.current.lastAttempt < AUTH_ATTEMPT_TIMEOUT) {
          throw new Error('Account temporarily locked. Please try again later.');
        }
        authAttemptsRef.current.locked = false;
        authAttemptsRef.current.count = 0;
      }

      if (authAttemptsRef.current.count >= MAX_AUTH_ATTEMPTS) {
        authAttemptsRef.current.locked = true;
        throw new Error('Too many login attempts. Please try again later.');
      }

      dispatch(authActions.setLoading(true));
      dispatch(authActions.setError(null));

<<<<<<< HEAD
      // Initialize Google Auth if needed
      await authService.initializeGoogleAuth();

      // Perform login
      const response = await authService.loginWithGoogle();

      // Update auth state
      dispatch(authActions.setUser(response.user));
      dispatch(
        authActions.setTokens({
          token: response.token,
          refreshToken: response.refreshToken,
          expiration: new Date(response.expiresAt),
        })
      );

      // Reset auth attempts on successful login
      authAttemptsRef.current.count = 0;
      authAttemptsRef.current.locked = false;

      return response;
=======
      // Initiate Google OAuth flow
      await authService.loginWithGoogle();

      // Reset auth attempts
      authAttemptsRef.current.count = 0;
      authAttemptsRef.current.locked = false;
>>>>>>> 50eec994
    } catch (error) {
      authAttemptsRef.current.count++;
      authAttemptsRef.current.lastAttempt = Date.now();

      const authError = error as Error;
      dispatch(
        authActions.setError({
          code: 'AUTH_ERROR',
          message: authError.message || 'Authentication failed',
          details: {},
        })
      );
      throw authError;
    } finally {
      dispatch(authActions.setLoading(false));
    }
  }, [dispatch, authService]);

  /**
   * Handles secure logout with token revocation
   */
  const logout = useCallback(async (): Promise<void> => {
    try {
      dispatch(authActions.setLoading(true));
      await authService.logout();
      dispatch(authActions.logout());
    } catch (error: any) {
      dispatch(
        authActions.setError({
          code: 'LOGOUT_ERROR',
          message: error.message || 'Logout failed',
          details: error.details || {},
        })
      );
    } finally {
      dispatch(authActions.setLoading(false));
    }
  }, [dispatch, authService]);

  /**
   * Refreshes authentication token with retry mechanism
   */
  const refreshToken = useCallback(async (): Promise<string> => {
    try {
      dispatch(authActions.setLoading(true));
      const newToken = await authService.refreshAuthToken();
      dispatch(authActions.refreshTokens());
      return newToken;
    } catch (error: any) {
      dispatch(
        authActions.setError({
          code: 'TOKEN_REFRESH_ERROR',
          message: error.message || 'Token refresh failed',
          details: error.details || {},
        })
      );
      // Force logout on token refresh failure
      await logout();
      return '';
    } finally {
      dispatch(authActions.setLoading(false));
    }
  }, [dispatch, authService, logout]);

  /**
   * Validates current session status
   */
  const validateSession = useCallback(async (): Promise<boolean> => {
    try {
      const isValid = await authService.validateSession();
      dispatch(
        authActions.setSessionStatus(isValid ? SessionStatus.ACTIVE : SessionStatus.EXPIRED)
      );
      return isValid;
    } catch (error) {
      dispatch(authActions.setSessionStatus(SessionStatus.EXPIRED));
      return false;
    }
  }, [dispatch, authService]);

  // Set up automatic token refresh
  useEffect(() => {
    if (!isAuthenticated) return;

    const refreshInterval = setInterval(refreshToken, TOKEN_REFRESH_INTERVAL);
    return () => clearInterval(refreshInterval);
  }, [isAuthenticated, refreshToken]);

  // Set up session validation
  useEffect(() => {
    if (!isAuthenticated) return;

    const validationInterval = setInterval(validateSession, SESSION_VALIDATION_INTERVAL);
    return () => clearInterval(validationInterval);
  }, [isAuthenticated, validateSession]);

  // Monitor user activity
  useEffect(() => {
    if (!isAuthenticated) return;

    const updateActivity = () => {
      dispatch(authActions.updateActivity());
    };

    window.addEventListener('mousemove', updateActivity);
    window.addEventListener('keydown', updateActivity);
    window.addEventListener('click', updateActivity);
    window.addEventListener('touchstart', updateActivity);

    return () => {
      window.removeEventListener('mousemove', updateActivity);
      window.removeEventListener('keydown', updateActivity);
      window.removeEventListener('click', updateActivity);
      window.removeEventListener('touchstart', updateActivity);
    };
  }, [isAuthenticated, dispatch]);

  return {
    user,
    isLoading,
    error,
    isAuthenticated,
    sessionStatus,
    login,
    logout,
    refreshToken,
    validateSession,
    updateUserSettings,
  };
};<|MERGE_RESOLUTION|>--- conflicted
+++ resolved
@@ -56,11 +56,7 @@
   isAuthenticated: boolean;
   sessionStatus: SessionStatus;
   //login: () => Promise<void>;
-<<<<<<< HEAD
-  login: () => Promise<AuthResponse>;
-=======
   login: () => Promise<void>;
->>>>>>> 50eec994
   logout: () => Promise<void>;
   refreshToken: () => Promise<string>;
   validateSession: () => Promise<boolean>;
@@ -142,36 +138,13 @@
       dispatch(authActions.setLoading(true));
       dispatch(authActions.setError(null));
 
-<<<<<<< HEAD
-      // Initialize Google Auth if needed
-      await authService.initializeGoogleAuth();
-
-      // Perform login
-      const response = await authService.loginWithGoogle();
-
-      // Update auth state
-      dispatch(authActions.setUser(response.user));
-      dispatch(
-        authActions.setTokens({
-          token: response.token,
-          refreshToken: response.refreshToken,
-          expiration: new Date(response.expiresAt),
-        })
-      );
-
-      // Reset auth attempts on successful login
-      authAttemptsRef.current.count = 0;
-      authAttemptsRef.current.locked = false;
-
-      return response;
-=======
       // Initiate Google OAuth flow
       await authService.loginWithGoogle();
 
       // Reset auth attempts
       authAttemptsRef.current.count = 0;
       authAttemptsRef.current.locked = false;
->>>>>>> 50eec994
+
     } catch (error) {
       authAttemptsRef.current.count++;
       authAttemptsRef.current.lastAttempt = Date.now();
