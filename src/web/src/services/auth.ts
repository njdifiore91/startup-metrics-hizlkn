/**
 * Enhanced Authentication Service for Startup Metrics Benchmarking Platform
 * Implements secure Google OAuth flow, token management, and session handling
 * @version 1.0.0
 */

// External imports
import CryptoJS from 'crypto-js';
import { AxiosError } from 'axios';

// Internal imports
import { authConfig } from '../config/auth';
import { api } from './api';
import { IUser } from '../interfaces/IUser';
import { handleApiError, type ApiError } from '../utils/errorHandlers';
import type { UpdateUserSettingsParams } from '../hooks/useAuth';

// Constants
const AUTH_CONFIG = {
  REFRESH_INTERVAL: 60000, // 1 minute
  ENCRYPTION_KEY: import.meta.env.VITE_ENCRYPTION_KEY || 'default-key',
} as const;

// Types for Google Auth
interface GoogleUser {
  isSignedIn(): boolean;
  getAuthResponse(): { id_token: string };
}

interface GoogleAuth {
  currentUser: {
    listen(callback: (user: GoogleUser) => void): void;
    get(): GoogleUser;
  };
<<<<<<< HEAD
  signIn(params: { prompt: string }): Promise<GoogleUser>;
  signOut(): Promise<void>;
=======
  isSignedIn: {
    get(): boolean;
    listen(callback: (signedIn: boolean) => void): void;
  };
  signIn(params: { prompt: string }): Promise<GoogleUser>;
  signOut(): Promise<void>;
  attachClickHandler(
    element: HTMLElement | null,
    options: { prompt: string },
    onSuccess: (user: GoogleUser) => void,
    onFailure: (error: Error) => void,
    popupConfig?: {
      width: number;
      height: number;
      left: number;
      top: number;
    }
  ): void;
>>>>>>> 50eec994
}

interface GoogleAuthStatic {
  init(params: {
    client_id: string;
    scope: string;
    ux_mode?: 'popup' | 'redirect';
    redirect_uri?: string;
    cookie_policy?: 'single_host_origin' | 'none';
    hosted_domain?: string;
    fetch_basic_profile?: boolean;
<<<<<<< HEAD
=======
    prompt?: 'select_account' | 'consent';
    gsiwebsdk?: number;
    state_cookie_domain?: string;
    access_type?: 'online' | 'offline';
>>>>>>> 50eec994
  }): Promise<GoogleAuth>;
  getAuthInstance(): GoogleAuth | null;
}

declare global {
  interface Window {
    gapi: {
      load(
        apiName: string,
        params: { callback: () => void; onerror: (error: Error) => void }
      ): void;
      auth2: GoogleAuthStatic;
    };
  }
}

/**
 * Enhanced response structure from authentication endpoints
 */
interface IAuthResponse {
  token: string;
  refreshToken: string;
  user: IUser;
  expiresAt: number;
  sessionId: string;
}

/**
 * Enhanced structure for storing encrypted authentication tokens
 */
interface ITokens {
  token: string;
  refreshToken: string;
  expiresAt: number;
  sessionId: string;
}

/**
 * Structured error interface for authentication failures
 */
interface IAuthError {
  code: string;
  message: string;
  details: Record<string, unknown>;
  timestamp: number;
}

/**
 * Rate limiting configuration
 */
const RATE_LIMIT = {
  MAX_ATTEMPTS: 5,
  WINDOW_MS: 300000, // 5 minutes
  attempts: new Map<string, number>(),
} as const;

/**
 * Enhanced authentication service with security features
 */
export class AuthService {
  private googleAuth: GoogleAuth | null = null;
  private currentUser: IUser | null = null;
  private sessionId: string = '';
  private refreshTimer: NodeJS.Timeout | null = null;

  constructor() {
    this.initializeRateLimiter();
    this.setupTokenRefresh();
    // Initialize Google Auth in the background
    this.initializeGoogleAuth().catch(error => {
      console.warn('Background Google Auth initialization failed:', error);
    });
  }

  /**
   * Initializes Google OAuth client with enhanced security
   */
  private async loadGoogleApiScript(): Promise<void> {
    if (document.querySelector('script[src="https://apis.google.com/js/api.js"]')) {
      return;
    }

    return new Promise<void>((resolve, reject) => {
      const script = document.createElement('script');
      script.src = 'https://apis.google.com/js/api.js';
      script.async = true;
      script.defer = true;
      script.id = 'google-api-script';
      script.onload = () => resolve();
      script.onerror = (error) => reject(error);
      document.head.appendChild(script);
    });
  }

  private async loadAuth2(): Promise<void> {
    if (window.gapi?.auth2) {
      return;
    }

    return new Promise<void>((resolve, reject) => {
      window.gapi.load('auth2', {
        callback: () => resolve(),
        onerror: (error: Error) => reject(error),
      });
    });
  }

  public async initializeGoogleAuth(): Promise<void> {
    try {
      console.log('Initializing Google OAuth client...');
      const clientId = authConfig.googleClientId;
      console.log('Client ID available:', !!clientId);
      console.log('Origin:', window.location.origin);
<<<<<<< HEAD

      if (!clientId) {
        throw new Error('Google OAuth client ID is not configured');
      }

      // First, check if gapi is loaded
      if (!window.gapi) {
        console.log('Loading Google API client library...');
        await new Promise<void>((resolve, reject) => {
          const script = document.createElement('script');
          script.src = 'https://apis.google.com/js/platform.js';
          script.async = true;
          script.defer = true;
          script.onload = () => {
            console.log('Google API client library loaded');
            resolve();
          };
          script.onerror = (error) => {
            console.error('Failed to load Google API client library:', error);
            reject(new Error('Failed to load Google API client library'));
          };
          document.head.appendChild(script);
        });
      }

      // Wait for gapi.auth2 to be available
      console.log('Loading auth2 module...');
      await new Promise<void>((resolve, reject) => {
        if (window.gapi.auth2) {
          console.log('auth2 module already loaded');
          resolve();
          return;
        }

        window.gapi.load('auth2', {
          callback: () => {
            console.log('auth2 module loaded');
            resolve();
          },
          onerror: (error) => {
            console.error('Failed to load auth2 module:', error);
            reject(error);
          },
        });
      });

      // Initialize the Google Auth client
      console.log('Initializing auth2...');
      try {
        const existingAuth = window.gapi.auth2.getAuthInstance();
=======

      if (!clientId) {
        throw new Error('Google OAuth client ID is not configured');
      }

      // Check if auth2 is already initialized
      try {
        const existingAuth = window.gapi?.auth2?.getAuthInstance();
>>>>>>> 50eec994
        if (existingAuth) {
          console.log('Using existing auth instance');
          this.googleAuth = existingAuth;
          return;
        }
      } catch (e) {
        console.log('No existing auth instance found');
      }

<<<<<<< HEAD
      console.log('Creating new auth instance with config:', {
        client_id: clientId,
        scope: authConfig.googleScopes.join(' '),
      });
      
      this.googleAuth = await window.gapi.auth2.init({
        client_id: clientId,
        scope: authConfig.googleScopes.join(' '),
        fetch_basic_profile: true,
        ux_mode: 'popup',
        cookie_policy: 'single_host_origin'
=======
      // Load the Google API script if not already loaded
      await this.loadGoogleApiScript();
      console.log('Google API script loaded');

      // Load auth2 module
      await this.loadAuth2();
      console.log('Auth2 module loaded');

      // Initialize the Google Auth client
      console.log('Creating new auth instance with config:', {
        client_id: clientId,
        scope: authConfig.googleScopes.join(' '),
>>>>>>> 50eec994
      });
      
      this.googleAuth = await window.gapi.auth2.init({
        client_id: clientId,
        scope: authConfig.googleScopes.join(' '),
        fetch_basic_profile: true,
        ux_mode: 'popup',
        cookie_policy: 'single_host_origin'
      });

      if (!this.googleAuth) {
        throw new Error('Failed to create auth instance');
      }

      // Set up security monitoring
<<<<<<< HEAD
      if (this.googleAuth) {
        console.log('Auth instance created successfully');
        this.googleAuth.currentUser.listen(this.handleUserChange.bind(this));
      } else {
        throw new Error('Failed to create auth instance');
=======
      console.log('Auth instance created successfully');
      this.googleAuth.currentUser.listen(this.handleUserChange.bind(this));
      
      // Check if already signed in
      const isSignedIn = this.googleAuth.isSignedIn.get();
      if (isSignedIn) {
        const googleUser = this.googleAuth.currentUser.get();
        await this.handleUserChange(googleUser);
>>>>>>> 50eec994
      }
    } catch (error) {
      console.error('Google Auth initialization failed:', error);
      throw new Error('Authentication service initialization failed');
    }
  }

  /**
   * Initiates Google OAuth login flow using URL redirect
   */
  public async loginWithGoogle(): Promise<void> {
    try {
      this.checkRateLimit();

<<<<<<< HEAD
      if (!this.googleAuth) {
        console.log('No auth instance found, initializing...');
        await this.initializeGoogleAuth();
      }

      if (!this.googleAuth) {
        throw new Error('Google Auth not initialized');
      }

      console.log('Starting Google sign-in flow...');
      console.log('Auth endpoints:', {
        googleAuth: authConfig.authEndpoints.googleAuth,
        validateToken: authConfig.authEndpoints.validateToken,
        refreshToken: authConfig.authEndpoints.refreshToken,
      });

      const googleUser = await this.googleAuth.signIn({
        prompt: 'select_account',
      });

      console.log('Google sign-in successful, getting auth response...');
      const authResponse = googleUser.getAuthResponse();
      console.log('Got ID token, exchanging for app tokens...');

      // Exchange Google token for application tokens
      const response = await api.post<IAuthResponse>(authConfig.authEndpoints.googleAuth, {
        idToken: authResponse.id_token,
=======
      const params = new URLSearchParams({
        client_id: authConfig.googleClientId,
        redirect_uri: `${window.location.origin}/auth/google/callback`,
        response_type: 'code',
        scope: authConfig.googleScopes.join(' '),
        access_type: 'offline',
        prompt: 'consent'
      });

      window.location.href = `https://accounts.google.com/o/oauth2/v2/auth?${params.toString()}`;
    } catch (error) {
      console.error('Login error:', error);
      throw new Error('Failed to initiate Google login');
    }
  }

  /**
   * Handles the OAuth callback and exchanges code for tokens
   */
  public async handleGoogleCallback(code: string): Promise<IAuthResponse> {
    try {
      const response = await api.post<IAuthResponse>(authConfig.authEndpoints.googleAuth, {
        code,
        redirectUri: `${window.location.origin}/auth/google/callback`
>>>>>>> 50eec994
      });

      console.log('Token exchange successful');
      const { token, refreshToken, user, expiresAt } = response.data;

      const encryptedTokens = this.encryptTokens({
        token,
        refreshToken,
        expiresAt,
        sessionId: this.generateSessionId(),
      });

      this.storeTokens(encryptedTokens);
      this.currentUser = user;
      this.setupTokenRefresh();

      return response.data;
    } catch (error) {
<<<<<<< HEAD
      console.error('Login error details:', error);
      if (error instanceof AxiosError && error.response) {
        throw this.handleAuthError(error as AxiosError<ApiError>);
      }
      throw error;
=======
      if (error instanceof AxiosError && error.response) {
        throw this.handleAuthError(error as AxiosError<ApiError>);
      }
      throw new Error('Failed to exchange code for tokens');
>>>>>>> 50eec994
    }
  }

  /**
   * Secure logout with token revocation
   */
  public async logout(): Promise<void> {
    try {
      const tokens = this.getStoredTokens();
      if (tokens) {
        await api.post(authConfig.authEndpoints.logout, {
          sessionId: tokens.sessionId,
        });
      }

      this.clearTokens();
      this.currentUser = null;
      this.sessionId = '';

      if (this.googleAuth) {
        await this.googleAuth.signOut();
      }

      if (this.refreshTimer) {
        clearInterval(this.refreshTimer);
        this.refreshTimer = null;
      }
    } catch (error) {
      console.error('Logout failed:', error);
      // Still clear local state even if server call fails
      this.clearTokens();
    }
  }

  /**
   * Secure token refresh with retry mechanism
   */
  public async refreshAuthToken(): Promise<string> {
    try {
      const tokens = this.getStoredTokens();
      if (!tokens) {
        throw new Error('No refresh token available');
      }

      const response = await api.post<IAuthResponse>(authConfig.authEndpoints.refreshToken, {
        refreshToken: tokens.refreshToken,
        sessionId: tokens.sessionId,
      });

      const { token, refreshToken, expiresAt } = response.data;
      const encryptedTokens = this.encryptTokens({
        ...tokens,
        token,
        refreshToken,
        expiresAt,
      });

      this.storeTokens(encryptedTokens);
      return token;
    } catch (error) {
      if (error instanceof AxiosError && error.response) {
        throw this.handleAuthError(error as AxiosError<ApiError>);
      }
      throw error;
    }
  }

  /**
   * Retrieves and decrypts stored tokens
   */
  public getStoredTokens(): ITokens | null {
    try {
      const encryptedTokens = localStorage.getItem(authConfig.tokenStorageKey);
      if (!encryptedTokens) return null;

      const decrypted = CryptoJS.AES.decrypt(encryptedTokens, this.getEncryptionKey()).toString(
        CryptoJS.enc.Utf8
      );

      return JSON.parse(decrypted);
    } catch (error) {
      console.error('Token retrieval failed:', error);
      return null;
    }
  }

  /**
   * Validates current session security
   */
  public async validateSession(): Promise<boolean> {
    try {
      console.log('validateSession: Getting stored tokens');
      const tokens = this.getStoredTokens();
      console.log('validateSession: Stored tokens exist:', !!tokens);
<<<<<<< HEAD

      if (!tokens || !tokens.token) {
        console.log('validateSession: No valid tokens found');
        return false;
      }

=======

      if (!tokens || !tokens.token) {
        console.log('validateSession: No valid tokens found');
        return false;
      }

>>>>>>> 50eec994
      console.log('validateSession: Making validation request');
      const response = await api.post(
        authConfig.authEndpoints.validateToken,
        { sessionId: tokens.sessionId },
        {
          headers: {
            Authorization: `Bearer ${tokens.token}`,
          },
        }
      );
      console.log('validateSession: Response received:', response.data);

      if (response.data.valid) {
        console.log('validateSession: Session is valid, updating user');
        this.currentUser = response.data.user;
        return true;
      }

      console.log('validateSession: Session is invalid, clearing tokens');
      this.clearTokens();
      return false;
    } catch (error) {
      console.error('validateSession: Error occurred:', error);
      this.clearTokens();
      return false;
    }
  }

  /**
   * Private helper methods
   */
  private encryptTokens(tokens: ITokens): string {
    return CryptoJS.AES.encrypt(JSON.stringify(tokens), this.getEncryptionKey()).toString();
  }

  private storeTokens(encryptedTokens: string): void {
    localStorage.setItem(authConfig.tokenStorageKey, encryptedTokens);
  }

  private clearTokens(): void {
    localStorage.removeItem(authConfig.tokenStorageKey);
  }

  private generateSessionId(): string {
    return CryptoJS.lib.WordArray.random(16).toString();
  }

  private getEncryptionKey(): string {
    return AUTH_CONFIG.ENCRYPTION_KEY;
  }

  private setupTokenRefresh(): void {
    if (this.refreshTimer) {
      clearInterval(this.refreshTimer);
    }

    this.refreshTimer = setInterval(async () => {
      try {
        await this.refreshAuthToken();
      } catch (error) {
        console.error('Token refresh failed:', error);
      }
    }, AUTH_CONFIG.REFRESH_INTERVAL);
  }

  private handleUserChange(googleUser: GoogleUser): void {
    if (!googleUser.isSignedIn()) {
      this.logout().catch(console.error);
    }
  }

  private checkRateLimit(): void {
    const userKey = this.getUserKey();
    const attempts = RATE_LIMIT.attempts.get(userKey) || 0;

    if (attempts >= RATE_LIMIT.MAX_ATTEMPTS) {
      throw new Error('Rate limit exceeded. Please try again later.');
    }

    RATE_LIMIT.attempts.set(userKey, attempts + 1);
    setTimeout(() => {
      RATE_LIMIT.attempts.delete(userKey);
    }, RATE_LIMIT.WINDOW_MS);
  }

  private getUserKey(): string {
    return `${navigator.userAgent}_${new Date().toDateString()}`;
  }

  private initializeRateLimiter(): void {
    setInterval(() => {
      const now = Date.now();
      for (const [key, timestamp] of RATE_LIMIT.attempts.entries()) {
        if (now - timestamp > RATE_LIMIT.WINDOW_MS) {
          RATE_LIMIT.attempts.delete(key);
        }
      }
    }, RATE_LIMIT.WINDOW_MS);
  }

  private handleAuthError(error: AxiosError<ApiError>): Error {
    const authError: IAuthError = {
      code: error.response?.data?.code || 'AUTH_ERROR',
      message: error.response?.data?.message || 'Authentication failed',
      details: error.response?.data?.details || {},
      timestamp: Date.now(),
    };

    console.error('Auth error:', authError);
    return new Error(authError.message);
<<<<<<< HEAD
  }

  /**
   * Updates user settings with validation and error handling
   */
  public async updateUserSettings(params: UpdateUserSettingsParams): Promise<void> {
    try {
      const response = await api.patch(`/users/${params.userId}/settings`, {
        preferences: params.preferences,
      });

      if (!response.data.success) {
        throw new Error('Failed to update user settings');
      }
    } catch (error) {
      if (error instanceof AxiosError) {
        const { message } = handleApiError(error);
        throw new Error(message);
      }
      throw error;
    }
  }
=======
  }

  /**
   * Updates user settings with validation and error handling
   */
  public async updateUserSettings(params: UpdateUserSettingsParams): Promise<void> {
    try {
      const response = await api.patch(`/users/${params.userId}/settings`, {
        preferences: params.preferences,
      });

      if (!response.data.success) {
        throw new Error('Failed to update user settings');
      }
    } catch (error) {
      if (error instanceof AxiosError) {
        const { message } = handleApiError(error);
        throw new Error(message);
      }
      throw error;
    }
  }
>>>>>>> 50eec994
}

// Export singleton instance
export const authService = new AuthService();<|MERGE_RESOLUTION|>--- conflicted
+++ resolved
@@ -32,10 +32,6 @@
     listen(callback: (user: GoogleUser) => void): void;
     get(): GoogleUser;
   };
-<<<<<<< HEAD
-  signIn(params: { prompt: string }): Promise<GoogleUser>;
-  signOut(): Promise<void>;
-=======
   isSignedIn: {
     get(): boolean;
     listen(callback: (signedIn: boolean) => void): void;
@@ -54,7 +50,6 @@
       top: number;
     }
   ): void;
->>>>>>> 50eec994
 }
 
 interface GoogleAuthStatic {
@@ -66,13 +61,10 @@
     cookie_policy?: 'single_host_origin' | 'none';
     hosted_domain?: string;
     fetch_basic_profile?: boolean;
-<<<<<<< HEAD
-=======
     prompt?: 'select_account' | 'consent';
     gsiwebsdk?: number;
     state_cookie_domain?: string;
     access_type?: 'online' | 'offline';
->>>>>>> 50eec994
   }): Promise<GoogleAuth>;
   getAuthInstance(): GoogleAuth | null;
 }
@@ -186,58 +178,6 @@
       const clientId = authConfig.googleClientId;
       console.log('Client ID available:', !!clientId);
       console.log('Origin:', window.location.origin);
-<<<<<<< HEAD
-
-      if (!clientId) {
-        throw new Error('Google OAuth client ID is not configured');
-      }
-
-      // First, check if gapi is loaded
-      if (!window.gapi) {
-        console.log('Loading Google API client library...');
-        await new Promise<void>((resolve, reject) => {
-          const script = document.createElement('script');
-          script.src = 'https://apis.google.com/js/platform.js';
-          script.async = true;
-          script.defer = true;
-          script.onload = () => {
-            console.log('Google API client library loaded');
-            resolve();
-          };
-          script.onerror = (error) => {
-            console.error('Failed to load Google API client library:', error);
-            reject(new Error('Failed to load Google API client library'));
-          };
-          document.head.appendChild(script);
-        });
-      }
-
-      // Wait for gapi.auth2 to be available
-      console.log('Loading auth2 module...');
-      await new Promise<void>((resolve, reject) => {
-        if (window.gapi.auth2) {
-          console.log('auth2 module already loaded');
-          resolve();
-          return;
-        }
-
-        window.gapi.load('auth2', {
-          callback: () => {
-            console.log('auth2 module loaded');
-            resolve();
-          },
-          onerror: (error) => {
-            console.error('Failed to load auth2 module:', error);
-            reject(error);
-          },
-        });
-      });
-
-      // Initialize the Google Auth client
-      console.log('Initializing auth2...');
-      try {
-        const existingAuth = window.gapi.auth2.getAuthInstance();
-=======
 
       if (!clientId) {
         throw new Error('Google OAuth client ID is not configured');
@@ -246,7 +186,6 @@
       // Check if auth2 is already initialized
       try {
         const existingAuth = window.gapi?.auth2?.getAuthInstance();
->>>>>>> 50eec994
         if (existingAuth) {
           console.log('Using existing auth instance');
           this.googleAuth = existingAuth;
@@ -256,7 +195,15 @@
         console.log('No existing auth instance found');
       }
 
-<<<<<<< HEAD
+      // Load the Google API script if not already loaded
+      await this.loadGoogleApiScript();
+      console.log('Google API script loaded');
+
+      // Load auth2 module
+      await this.loadAuth2();
+      console.log('Auth2 module loaded');
+
+      // Initialize the Google Auth client
       console.log('Creating new auth instance with config:', {
         client_id: clientId,
         scope: authConfig.googleScopes.join(' '),
@@ -268,28 +215,6 @@
         fetch_basic_profile: true,
         ux_mode: 'popup',
         cookie_policy: 'single_host_origin'
-=======
-      // Load the Google API script if not already loaded
-      await this.loadGoogleApiScript();
-      console.log('Google API script loaded');
-
-      // Load auth2 module
-      await this.loadAuth2();
-      console.log('Auth2 module loaded');
-
-      // Initialize the Google Auth client
-      console.log('Creating new auth instance with config:', {
-        client_id: clientId,
-        scope: authConfig.googleScopes.join(' '),
->>>>>>> 50eec994
-      });
-      
-      this.googleAuth = await window.gapi.auth2.init({
-        client_id: clientId,
-        scope: authConfig.googleScopes.join(' '),
-        fetch_basic_profile: true,
-        ux_mode: 'popup',
-        cookie_policy: 'single_host_origin'
       });
 
       if (!this.googleAuth) {
@@ -297,13 +222,6 @@
       }
 
       // Set up security monitoring
-<<<<<<< HEAD
-      if (this.googleAuth) {
-        console.log('Auth instance created successfully');
-        this.googleAuth.currentUser.listen(this.handleUserChange.bind(this));
-      } else {
-        throw new Error('Failed to create auth instance');
-=======
       console.log('Auth instance created successfully');
       this.googleAuth.currentUser.listen(this.handleUserChange.bind(this));
       
@@ -312,7 +230,6 @@
       if (isSignedIn) {
         const googleUser = this.googleAuth.currentUser.get();
         await this.handleUserChange(googleUser);
->>>>>>> 50eec994
       }
     } catch (error) {
       console.error('Google Auth initialization failed:', error);
@@ -326,36 +243,6 @@
   public async loginWithGoogle(): Promise<void> {
     try {
       this.checkRateLimit();
-
-<<<<<<< HEAD
-      if (!this.googleAuth) {
-        console.log('No auth instance found, initializing...');
-        await this.initializeGoogleAuth();
-      }
-
-      if (!this.googleAuth) {
-        throw new Error('Google Auth not initialized');
-      }
-
-      console.log('Starting Google sign-in flow...');
-      console.log('Auth endpoints:', {
-        googleAuth: authConfig.authEndpoints.googleAuth,
-        validateToken: authConfig.authEndpoints.validateToken,
-        refreshToken: authConfig.authEndpoints.refreshToken,
-      });
-
-      const googleUser = await this.googleAuth.signIn({
-        prompt: 'select_account',
-      });
-
-      console.log('Google sign-in successful, getting auth response...');
-      const authResponse = googleUser.getAuthResponse();
-      console.log('Got ID token, exchanging for app tokens...');
-
-      // Exchange Google token for application tokens
-      const response = await api.post<IAuthResponse>(authConfig.authEndpoints.googleAuth, {
-        idToken: authResponse.id_token,
-=======
       const params = new URLSearchParams({
         client_id: authConfig.googleClientId,
         redirect_uri: `${window.location.origin}/auth/google/callback`,
@@ -380,7 +267,6 @@
       const response = await api.post<IAuthResponse>(authConfig.authEndpoints.googleAuth, {
         code,
         redirectUri: `${window.location.origin}/auth/google/callback`
->>>>>>> 50eec994
       });
 
       console.log('Token exchange successful');
@@ -399,18 +285,10 @@
 
       return response.data;
     } catch (error) {
-<<<<<<< HEAD
-      console.error('Login error details:', error);
       if (error instanceof AxiosError && error.response) {
         throw this.handleAuthError(error as AxiosError<ApiError>);
       }
-      throw error;
-=======
-      if (error instanceof AxiosError && error.response) {
-        throw this.handleAuthError(error as AxiosError<ApiError>);
-      }
       throw new Error('Failed to exchange code for tokens');
->>>>>>> 50eec994
     }
   }
 
@@ -505,21 +383,12 @@
       console.log('validateSession: Getting stored tokens');
       const tokens = this.getStoredTokens();
       console.log('validateSession: Stored tokens exist:', !!tokens);
-<<<<<<< HEAD
 
       if (!tokens || !tokens.token) {
         console.log('validateSession: No valid tokens found');
         return false;
       }
 
-=======
-
-      if (!tokens || !tokens.token) {
-        console.log('validateSession: No valid tokens found');
-        return false;
-      }
-
->>>>>>> 50eec994
       console.log('validateSession: Making validation request');
       const response = await api.post(
         authConfig.authEndpoints.validateToken,
@@ -630,7 +499,6 @@
 
     console.error('Auth error:', authError);
     return new Error(authError.message);
-<<<<<<< HEAD
   }
 
   /**
@@ -653,30 +521,6 @@
       throw error;
     }
   }
-=======
-  }
-
-  /**
-   * Updates user settings with validation and error handling
-   */
-  public async updateUserSettings(params: UpdateUserSettingsParams): Promise<void> {
-    try {
-      const response = await api.patch(`/users/${params.userId}/settings`, {
-        preferences: params.preferences,
-      });
-
-      if (!response.data.success) {
-        throw new Error('Failed to update user settings');
-      }
-    } catch (error) {
-      if (error instanceof AxiosError) {
-        const { message } = handleApiError(error);
-        throw new Error(message);
-      }
-      throw error;
-    }
-  }
->>>>>>> 50eec994
 }
 
 // Export singleton instance
