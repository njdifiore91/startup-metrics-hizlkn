--- conflicted
+++ resolved
@@ -178,10 +178,13 @@
   });
 
   // Cache for storing user metrics data
-  const userMetricsCache = new Map<string, {
-    data: IUserMetric | IMetric;
-    timestamp: number;
-  }>();
+  const userMetricsCache = new Map<
+    string,
+    {
+      data: IUserMetric | IMetric;
+      timestamp: number;
+    }
+  >();
 
   const CACHE_DURATION = 15 * 60 * 1000; // 15 minutes cache
 
@@ -252,20 +255,22 @@
       const cacheKey = `${userId}-${localMetricType}`;
       const now = Date.now();
       const cachedData = userMetricsCache.get(cacheKey);
-      
-      if (cachedData && (now - cachedData.timestamp) < CACHE_DURATION) {
+
+      if (cachedData && now - cachedData.timestamp < CACHE_DURATION) {
         setUserMetric(cachedData.data as IUserMetric);
         return;
       }
 
       try {
-        const response = await api.get<{ data: IUserMetric }>(`/api/v1/metrics/user/${userId}/${localMetricType}`);
+        const response = await api.get<{ data: IUserMetric }>(
+          `/api/v1/metrics/user/${userId}/${localMetricType}`
+        );
         if (response.data?.data) {
           const metricData = response.data.data;
           // Cache the response
           userMetricsCache.set(cacheKey, {
             data: metricData,
-            timestamp: now
+            timestamp: now,
           });
           setUserMetric(metricData);
         }
@@ -294,8 +299,8 @@
       const cacheKey = `metric-${localMetricType}`;
       const now = Date.now();
       const cachedData = userMetricsCache.get(cacheKey);
-      
-      if (cachedData && (now - cachedData.timestamp) < CACHE_DURATION) {
+
+      if (cachedData && now - cachedData.timestamp < CACHE_DURATION) {
         setCurrentMetric(cachedData.data as IMetric);
         return;
       }
@@ -307,7 +312,7 @@
           // Cache the response
           userMetricsCache.set(cacheKey, {
             data: metricData,
-            timestamp: now
+            timestamp: now,
           });
           setCurrentMetric(metricData);
         }
@@ -404,7 +409,6 @@
     [chartData]
   );
 
-<<<<<<< HEAD
   // Fetch user metric when metric type changes
   // useEffect(() => {
   //   const fetchUserMetric = async () => {
@@ -443,8 +447,6 @@
     fetchMetricDetails();
   }, [localMetricType]);
 
-=======
->>>>>>> 9142da30
   const renderContent = useCallback(() => {
     if (benchmarksLoading) {
       return (
