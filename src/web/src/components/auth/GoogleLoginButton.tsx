/**
 * Enhanced Google Login Button Component
 * Implements secure Google OAuth authentication with comprehensive error handling
 * @version 1.0.0
 */

import React, { forwardRef, useCallback, useEffect } from 'react';
import { debounce } from 'lodash'; // v4.17.21
import { useAuth } from '../../hooks/useAuth';
import Button from '../common/Button';
import { IUser } from '@/interfaces/IUser';

/**
 * Props for the GoogleLoginButton component
 */
export interface GoogleLoginButtonProps {
  className?: string;
<<<<<<< HEAD
  onSuccess?: (response: { token: string; user: IUser }) => void;
=======
>>>>>>> 50eec994
  onError?: (error: { code: string; message: string }) => void;
  disabled?: boolean;
  testId?: string;
}

/**
 * Google Login Button Component
 * Implements Google's branding guidelines and accessibility standards
 */
const GoogleLoginButton = forwardRef<HTMLButtonElement, GoogleLoginButtonProps>(
  (props, ref) => {
<<<<<<< HEAD
    const { className, onSuccess, onError, disabled = false, testId = 'google-login-button' } = props;
=======
    const { className, onError, disabled = false, testId = 'google-login-button' } = props;
>>>>>>> 50eec994
    const { login, isLoading, error } = useAuth();

    const debouncedLogin = useCallback(
      debounce(async () => {
        if (disabled || isLoading) return;

        try {
<<<<<<< HEAD
          const response = await login();
          onSuccess?.({
            token: response.token,
            user: response.user,
          });
=======
          await login();
>>>>>>> 50eec994
        } catch (error: any) {
          onError?.({
            code: error.code || 'AUTH_ERROR',
            message: error.message || 'Authentication failed',
          });
        }
      }, 300, { leading: true, trailing: false }),
<<<<<<< HEAD
      [login, disabled, isLoading, onSuccess, onError]
=======
      [login, disabled, isLoading, onError]
>>>>>>> 50eec994
    );

    // Clean up debounce on unmount
    useEffect(() => {
      return () => {
        debouncedLogin.cancel();
      };
    }, [debouncedLogin]);

    // Error effect handler
    useEffect(() => {
      if (error) {
        onError?.({
          code: error.code,
          message: error.message,
        });
      }
    }, [error, onError]);

    return (
      <button
        ref={ref}
        type="button"
        disabled={disabled || isLoading}
        onClick={debouncedLogin}
        className={`google-login-button ${className || ''}`}
        aria-label="Sign in with Google"
        data-testid={testId}
        role="button"
        tabIndex={disabled ? -1 : 0}
      >
        <div className="google-button-content">
          <GoogleIcon className="google-icon" />
          <span className="google-button-text">
<<<<<<< HEAD
            {isLoading ? 'Signing in...' : 'Sign in with Google'}
=======
            {isLoading ? 'Redirecting to Google...' : 'Sign in with Google'}
>>>>>>> 50eec994
          </span>
        </div>

        <style>{`
          .google-login-button {
            display: flex;
            align-items: center;
            justify-content: center;
            gap: 8px;
            width: 100%;
            margin: 0 auto;
            max-width: 320px;
            height: 40px;
            border-radius: 4px;
            background-color: #ffffff;
            border: 1px solid #dadce0;
            color: #3c4043;
            font-family: var(--font-family-primary);
            font-size: 14px;
            font-weight: 500;
            box-shadow: 0 1px 2px 0 rgba(60, 64, 67, 0.3), 0 1px 3px 1px rgba(60, 64, 67, 0.15);
            transition: all 0.2s ease-in-out;
            position: relative;
            overflow: hidden;
          }

          .google-login-button:hover:not(:disabled) {
            background-color: #f8f9fa;
            box-shadow: 0 1px 3px 0 rgba(60, 64, 67, 0.3), 0 4px 8px 3px rgba(60, 64, 67, 0.15);
          }

          .google-login-button:active:not(:disabled) {
            background-color: #f1f3f4;
            box-shadow: 0 1px 2px 0 rgba(60, 64, 67, 0.3);
          }

          .google-login-button:disabled {
            opacity: 0.6;
            cursor: not-allowed;
          }

          .google-button-content {
            display: flex;
            align-items: center;
            justify-content: center;
            gap: 8px;
          }

          .google-icon {
            width: 18px;
            height: 18px;
          }

          .google-button-text {
            font-family: var(--font-family-primary);
            font-weight: 500;
          }

          @media (prefers-reduced-motion: reduce) {
            .google-login-button {
              transition: none;
            }
          }
        `}</style>
      </button>
    );
  }
);

GoogleLoginButton.displayName = 'GoogleLoginButton';

// Google Icon SVG component
const GoogleIcon: React.FC<{ className?: string }> = ({ className }) => (
  <svg
    className={className}
    xmlns="http://www.w3.org/2000/svg"
    viewBox="0 0 48 48"
    aria-hidden="true"
  >
    <path
      fill="#EA4335"
      d="M24 9.5c3.54 0 6.71 1.22 9.21 3.6l6.85-6.85C35.9 2.38 30.47 0 24 0 14.62 0 6.51 5.38 2.56 13.22l7.98 6.19C12.43 13.72 17.74 9.5 24 9.5z"
    />
    <path
      fill="#4285F4"
      d="M46.98 24.55c0-1.57-.15-3.09-.38-4.55H24v9.02h12.94c-.58 2.96-2.26 5.48-4.78 7.18l7.73 6c4.51-4.18 7.09-10.36 7.09-17.65z"
    />
    <path
      fill="#FBBC05"
      d="M10.53 28.59c-.48-1.45-.76-2.99-.76-4.59s.27-3.14.76-4.59l-7.98-6.19C.92 16.46 0 20.12 0 24c0 3.88.92 7.54 2.56 10.78l7.97-6.19z"
    />
    <path
      fill="#34A853"
      d="M24 48c6.48 0 11.93-2.13 15.89-5.81l-7.73-6c-2.15 1.45-4.92 2.3-8.16 2.3-6.26 0-11.57-4.22-13.47-9.91l-7.98 6.19C6.51 42.62 14.62 48 24 48z"
    />
  </svg>
);

export default GoogleLoginButton;<|MERGE_RESOLUTION|>--- conflicted
+++ resolved
@@ -15,10 +15,6 @@
  */
 export interface GoogleLoginButtonProps {
   className?: string;
-<<<<<<< HEAD
-  onSuccess?: (response: { token: string; user: IUser }) => void;
-=======
->>>>>>> 50eec994
   onError?: (error: { code: string; message: string }) => void;
   disabled?: boolean;
   testId?: string;
@@ -30,11 +26,7 @@
  */
 const GoogleLoginButton = forwardRef<HTMLButtonElement, GoogleLoginButtonProps>(
   (props, ref) => {
-<<<<<<< HEAD
-    const { className, onSuccess, onError, disabled = false, testId = 'google-login-button' } = props;
-=======
     const { className, onError, disabled = false, testId = 'google-login-button' } = props;
->>>>>>> 50eec994
     const { login, isLoading, error } = useAuth();
 
     const debouncedLogin = useCallback(
@@ -42,15 +34,7 @@
         if (disabled || isLoading) return;
 
         try {
-<<<<<<< HEAD
-          const response = await login();
-          onSuccess?.({
-            token: response.token,
-            user: response.user,
-          });
-=======
           await login();
->>>>>>> 50eec994
         } catch (error: any) {
           onError?.({
             code: error.code || 'AUTH_ERROR',
@@ -58,11 +42,7 @@
           });
         }
       }, 300, { leading: true, trailing: false }),
-<<<<<<< HEAD
-      [login, disabled, isLoading, onSuccess, onError]
-=======
       [login, disabled, isLoading, onError]
->>>>>>> 50eec994
     );
 
     // Clean up debounce on unmount
@@ -97,11 +77,7 @@
         <div className="google-button-content">
           <GoogleIcon className="google-icon" />
           <span className="google-button-text">
-<<<<<<< HEAD
-            {isLoading ? 'Signing in...' : 'Sign in with Google'}
-=======
             {isLoading ? 'Redirecting to Google...' : 'Sign in with Google'}
->>>>>>> 50eec994
           </span>
         </div>
 
