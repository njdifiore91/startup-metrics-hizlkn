import React, { useEffect, useCallback } from 'react';
import { useNavigate } from 'react-router-dom';
import { useFocusWithin } from '@react-aria/interactions';
import { useAuth } from '@/hooks/useAuth';
import GoogleLoginButton from '@/components/auth/GoogleLoginButton';
import { Card } from '@/components/common/Card';
import logo from '../assets/images/logo.svg';

/**
 * Login page component that implements secure Google OAuth authentication
 * with comprehensive error handling and accessibility features
 */
const Login: React.FC = () => {
  const navigate = useNavigate();
  const { isAuthenticated, error } = useAuth();
  const { focusWithinProps } = useFocusWithin({});
<<<<<<< HEAD

  // Handle successful authentication
  const handleLoginSuccess = useCallback(() => {
    navigate('/dashboard');
  }, [navigate]);
=======
>>>>>>> 50eec994

  // Handle authentication errors
  const handleLoginError = useCallback(
    (error: { code: string; message: string }) => {
      console.error('Login error:', error);
    },
    []
  );

  // Redirect if already authenticated
  useEffect(() => {
    if (isAuthenticated) {
      navigate('/dashboard');
    }
  }, [isAuthenticated, navigate]);

  return (
    <div className="loginContainer" {...focusWithinProps} role="main" aria-labelledby="login-title">
      <Card className="loginCard" elevation="medium" role="region" ariaLabel="Login form">
        <img src={logo} alt="Startup Metrics Platform" className="logo" />

        <h1 id="login-title" className="title">
          Welcome to Startup Metrics
        </h1>

        <p className="subtitle">Sign in to access your startup benchmarking dashboard</p>

        <GoogleLoginButton
          onError={handleLoginError}
          testId="google-login-button"
        />

        {error && (
          <div className="errorMessage" role="alert" aria-live="polite">
            {error.message}
          </div>
        )}
      </Card>

      <style>{`
        .loginContainer {
          display: flex;
          flex-direction: column;
          align-items: center;
          justify-content: center;
          min-height: 100vh;
          padding: var(--spacing-md);
          background-color: var(--color-background);
          outline: none;
          position: relative;
        }

        .loginCard {
          width: 100%;
          max-width: 400px;
          text-align: center;
        }

        .logo {
          margin-bottom: var(--spacing-md);
          width: 180px;
          height: auto;
        }

        .title {
          font-size: var(--font-size-xl);
          font-weight: var(--font-weight-bold);
          color: var(--color-primary);
          margin-bottom: var(--spacing-sm);
        }

        .subtitle {
          font-size: var(--font-size-md);
          color: var(--color-text);
          margin-bottom: var(--spacing-xl);
        }

        .errorMessage {
          color: var(--color-error);
          font-size: var(--font-size-sm);
          margin-top: var(--spacing-md);
          padding: var(--spacing-sm);
          border-radius: var(--border-radius-sm);
          background-color: var(--color-error-light);
        }

        @media (prefers-reduced-motion: reduce) {
          * {
            animation: none !important;
            transition: none !important;
          }
        }

        @media (max-width: var(--breakpoint-mobile)) {
          .loginCard {
            padding: var(--spacing-md);
          }

          .title {
            font-size: var(--font-size-lg);
          }

          .subtitle {
            font-size: var(--font-size-sm);
          }
        }
      `}</style>
    </div>
  );
};

export default Login;<|MERGE_RESOLUTION|>--- conflicted
+++ resolved
@@ -14,14 +14,6 @@
   const navigate = useNavigate();
   const { isAuthenticated, error } = useAuth();
   const { focusWithinProps } = useFocusWithin({});
-<<<<<<< HEAD
-
-  // Handle successful authentication
-  const handleLoginSuccess = useCallback(() => {
-    navigate('/dashboard');
-  }, [navigate]);
-=======
->>>>>>> 50eec994
 
   // Handle authentication errors
   const handleLoginError = useCallback(
