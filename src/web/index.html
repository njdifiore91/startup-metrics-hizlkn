--- conflicted
+++ resolved
@@ -29,11 +29,7 @@
       font-src 'self' data: https://fonts.gstatic.com;
       img-src 'self' data: https:;
       frame-src https://accounts.google.com https://*.google.com;
-<<<<<<< HEAD
-      connect-src 'self' https://*.google.com https://*.googleapis.com;
-=======
       connect-src 'self' http://localhost:8000 https://*.google.com https://*.googleapis.com;
->>>>>>> 50eec994
       object-src 'none';
       base-uri 'self';
       form-action 'self';
